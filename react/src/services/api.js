--- conflicted
+++ resolved
@@ -1,9 +1,5 @@
-<<<<<<< HEAD
-  const BASE_URL = "http://localhost:3000";
-=======
 // api.js - Enhanced API Service Layer with Axios for Better Performance
 import axios from 'axios';
->>>>>>> 51962884
 
 const BASE_URL = "http://localhost:3000";
 
@@ -78,97 +74,6 @@
     }
   }
 
-<<<<<<< HEAD
-  // Create new silver transaction
-  async createTransaction(transactionData) {
-    return await this.request('/api/silver', {
-      method: 'POST',
-      body: transactionData, // Remove JSON.stringify here since request() handles it
-    });
-  }
-
-  // Get all silver transactions with filters
-  async getTransactions(params = {}) {
-    const queryParams = new URLSearchParams();
-    
-    // Add all non-empty parameters
-    Object.entries(params).forEach(([key, value]) => {
-      if (value !== undefined && value !== null && value !== '') {
-        queryParams.append(key, value);
-      }
-    });
-    
-    const queryString = queryParams.toString();
-    const endpoint = `/api/silver${queryString ? `?${queryString}` : ''}`; // Added leading slash
-    
-    return await this.request(endpoint);
-  }
-
-  // Get single transaction by ID
-  async getTransactionById(id) {
-    return await this.request(`/api/silver/${id}`); // Added leading slash
-  }
-
-  // Update transaction
-  async updateTransaction(id, updateData) {
-    return await this.request(`/api/silver/${id}`, {
-      method: 'PUT',
-      body: updateData, // Remove JSON.stringify here
-    });
-  }
-
-  // Delete transaction
-  async deleteTransaction(id) {
-    return await this.request(`/api/silver/${id}`, {
-      method: 'DELETE',
-    });
-  }
-
-  // Get daily summary
-  async getDailySummary(date) {
-    const params = date ? `?date=${date}` : '';
-    return await this.request(`/api/silver/reports/daily-summary${params}`); // Added leading slash
-  }
-
-  // Get monthly summary
-  async getMonthlySummary(year, month) {
-    const params = new URLSearchParams();
-    if (year) params.append('year', year);
-    if (month) params.append('month', month);
-    
-    const queryString = params.toString();
-    return await this.request(`/api/silver/reports/monthly-summary${queryString ? `?${queryString}` : ''}`); // Added leading slash
-  }
-
-  // Get analytics
-  async getAnalytics(params = {}) {
-    const queryParams = new URLSearchParams();
-    
-    Object.entries(params).forEach(([key, value]) => {
-      if (value !== undefined && value !== null && value !== '') {
-        queryParams.append(key, value);
-      }
-    });
-    
-    const queryString = queryParams.toString();
-    return await this.request(`/api/silver/reports/analytics${queryString ? `?${queryString}` : ''}`); // Added leading slash
-  }
-
-  // Get current silver rates
-  async getCurrentRates() {
-    return {
-      success: true,
-      data: {
-        '800 Silver': 75,
-        '925 Sterling': 85,
-        '950 Silver': 88,
-        '999 Fine': 92
-      }
-    };
-  }
-
-  // Enhanced customer search
-=======
   // New axios-based methods for better performance
   async get(endpoint, params = {}) {
     const response = await axiosInstance.get(endpoint, { params });
@@ -203,7 +108,6 @@
   }
 
   // Enhanced customer search with axios
->>>>>>> 51962884
   async searchCustomers(search = "", page = 1, limit = 50, status = "active") {
     const cleanSearch = search ? search.trim() : "";
     const params = {};
@@ -729,6 +633,137 @@
       throw error;
     }
   }
+  async getAnalytics_silver() {
+    return this.get("/api/silver/reports/daily-summary");
+  }
+  
+  async getSilverTransactions(params = {}) {
+    return this.get("/api/silver", params);
+  }
+  async deleteSilverTransaction(id) {
+    return this.delete(`/api/silver/${id}`);
+  }
+
+async updateSilverTransaction(id, transactionData) {
+  try {
+    console.log('Updating transaction with data:', transactionData);
+    
+    // Build the payload to match what your backend expects
+    const payload = {
+      transactionType: transactionData.transactionType,
+      
+      // Customer/Supplier handling - only send the ID, not the full data
+      ...(transactionData.customer && { customer: transactionData.customer }),
+      ...(transactionData.supplier && { supplier: transactionData.supplier }),
+      
+      // Silver details from the first item or aggregated data
+      silverDetails: transactionData.silverDetails || {
+        purity: transactionData.items?.[0]?.purity || "925",
+        weight: transactionData.items?.reduce((sum, item) => sum + parseFloat(item.weight || 0), 0) || 0,
+        ratePerGram: transactionData.items?.[0] ? Math.round(parseFloat(transactionData.items[0].ratePerGram || 0) * 100) : 0,
+        makingCharges: Math.round(transactionData.items?.reduce((sum, item) => sum + parseFloat(item.makingCharges || 0), 0) * 100) || 0,
+        wastage: parseFloat(transactionData.items?.[0]?.wastage || 0),
+        taxAmount: Math.round(transactionData.items?.reduce((sum, item) => sum + parseFloat(item.taxAmount || 0), 0) * 100) || 0
+      },
+      
+      // Payment handling - total advance amount (original + additional)
+      advanceAmount: Math.round((transactionData.advanceAmount || 0) * 100),
+      paymentMode: transactionData.paymentMode || "CASH",
+      
+      // Items array with proper structure
+      items: (transactionData.items || []).map(item => ({
+        name: item.name || item.itemName || "Silver Item",
+        description: item.description || "",
+        weight: parseFloat(item.weight || 0),
+        purity: item.purity || "925",
+        ratePerGram: Math.round(parseFloat(item.ratePerGram || 0) * 100), // Convert to paise
+        makingCharges: Math.round(parseFloat(item.makingCharges || 0) * 100),
+        wastage: parseFloat(item.wastage || 0),
+        taxAmount: Math.round(parseFloat(item.taxAmount || 0) * 100),
+        itemValue: Math.round(parseFloat(item.weight || 0) * parseFloat(item.ratePerGram || 0) * 100),
+        photos: item.photos || [],
+        hallmarkNumber: item.hallmarkNumber || '',
+        certificateNumber: item.certificateNumber || ''
+      })),
+      
+      // Additional transaction details
+      notes: transactionData.notes || "",
+      billNumber: transactionData.billNumber || "",
+      
+      // Additional payment tracking (if your backend supports it)
+      ...(transactionData.additionalPayment && {
+        additionalPayment: Math.round(parseFloat(transactionData.additionalPayment) * 100),
+        additionalPaymentMode: transactionData.additionalPaymentMode
+      })
+    };
+    
+    console.log('Sending payload:', payload);
+    
+    const response = await this.put(`/api/silver/${id}`, payload);
+    
+    console.log('Update response:', response);
+    
+    return response;
+  } catch (error) {
+    console.error('Error updating silver transaction:', error);
+    throw error;
+  }
+}
+async getGoldTransactions(params = {}) {
+    return this.get("/api/gold", params);
+  }
+  async deleteGoldTransaction(id) {
+    return this.delete(`/api/gold/${id}`);
+  }
+  
+   async getDailyAnalytics_gold() {
+    return this.get("/api/gold/reports/daily-summary");
+  }
+ async getExpenses(params = {}) {
+    return this.get('/api/business-expenses', params);
+  }
+
+  async createExpense(data) {
+    return this.post('/api/business-expenses', data);
+  }
+
+  async getExpenseById(id) {
+    return this.get(`/api/business-expenses/${id}`);
+  }
+
+  async updateExpense(id, data) {
+    return this.put(`/api/business-expenses/${id}`, data);
+  }
+
+  async deleteExpense(id) {
+    return this.delete(`/api/business-expenses/${id}`);
+  }
+
+  async updateExpensePayment(id, data) {
+    return this.put(`/api/business-expenses/${id}/payment`, data);
+  }
+
+  async getExpenseDashboard() {
+    return this.get('/api/business-expenses/dashboard/summary');
+  }
+
+  async getExpenseSummaryByCategory(params = {}) {
+    return this.get('/api/business-expenses/summary/category', params);
+  }
+
+  async getMonthlyExpenseSummary(params = {}) {
+    return this.get('/api/business-expenses/summary/monthly', params);
+  }
+
+  async getOverdueExpenses(params = {}) {
+    return this.get('/api/business-expenses/overdue/list', params);
+  }
+
+  async getVendorExpenseSummary(params = {}) {
+    return this.get('/api/business-expenses/summary/vendors', params);
+  }
+
+
 
   // Static methods for Udhari (keeping for backward compatibility)
   static async giveUdhari(data) {
