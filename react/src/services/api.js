// api.js - Enhanced API Service Layer with Gold Loan Interest and Repayment Features
const BASE_URL = "http://localhost:3000";

class ApiService {
  async request(endpoint, options = {}) {
    const url = `${BASE_URL}${endpoint}`;
    const config = {
      headers: {
        "Content-Type": "application/json",
        ...options.headers,
      },
      ...options,
    };

    if (config.body && typeof config.body === "object") {
      config.body = JSON.stringify(config.body);
    }

    try {
      console.log("Making API request:", url, config);
      const response = await fetch(url, config);
      const data = await response.json();

      console.log("API Response:", data);

      if (!response.ok) {
        throw new Error(
          data.message || `HTTP error! status: ${response.status}`
        );
      }

      return data;
    } catch (error) {
      console.error("API request failed:", error);
      throw error;
    }
  }

  // Enhanced customer search with better parameter handling
  async searchCustomers(search = "", page = 1, limit = 50, status = "active") {
    const cleanSearch = search ? search.trim() : "";

    console.log("Searching customers with params:", {
      search: cleanSearch,
      page,
      limit,
      status,
    });

    const params = new URLSearchParams();

    if (cleanSearch) {
      params.append("search", cleanSearch);
    }
    params.append("page", page.toString());
    params.append("limit", limit.toString());
    params.append("status", status);

    const queryString = params.toString();
    const endpoint = `/api/customers${queryString ? "?" + queryString : ""}`;

    console.log("Final endpoint:", endpoint);

    try {
      const response = await this.request(endpoint);

      // If API doesn't support search properly, implement client-side filtering
      if (response.success && cleanSearch && response.data?.customers) {
        const customers = response.data.customers;

        const filtered = customers.filter((customer) => {
          const searchLower = cleanSearch.toLowerCase();

          if (customer.name && customer.name.toLowerCase().includes(searchLower)) {
            return true;
          }
          if (customer.phone && customer.phone.toLowerCase().includes(searchLower)) {
            return true;
          }
          if (customer.email && customer.email.toLowerCase().includes(searchLower)) {
            return true;
          }
          if (customer.address) {
            const address = customer.address;
            const addressFields = [
              address.street,
              address.city,
              address.state,
              address.pincode?.toString(),
            ].filter(Boolean);

            return addressFields.some((field) =>
              field.toLowerCase().includes(searchLower)
            );
          }
          if (customer.city && customer.city.toLowerCase().includes(searchLower)) {
            return true;
          }
          if (customer.state && customer.state.toLowerCase().includes(searchLower)) {
            return true;
          }
          if (customer.adhaarNumber && customer.adhaarNumber.toString().includes(searchLower)) {
            return true;
          }

          return false;
        });

        console.log(`Client-side filtered: ${filtered.length} from ${customers.length} customers`);

        return {
          ...response,
          data: {
            ...response.data,
            customers: filtered,
          },
        };
      }

      return response;
    } catch (error) {
      console.error("Search request failed:", error);
      throw error;
    }
  }

  // Customer APIs
  async createCustomer(customerData) {
    console.log("Creating customer:", customerData);
    return this.request("/api/customers/", {
      method: "POST",
      body: {
        name: customerData.name,
        phone: customerData.phone,
        address: {
          street: customerData.address.street,
          city: customerData.address.city,
          state: customerData.address.state,
          pincode: customerData.address.pinCode,
        },
        adhaarNumber: customerData.idProof.number,
        email: customerData.email,
        city: customerData.address.city,
        state: customerData.address.state,
        pincode: customerData.address.pinCode,
        totalAmountTakenFromJewellers: 0,
        totalAmountTakenByUs: 0,
        status: "active",
      },
    });
  }

  async getGoldLoansByCustomer(customerId) {
    return this.request(`/api/gold-loans/customer/${customerId}`, {
      method: "GET",
    });
  }

  async getLoansByCustomer(customerId) {
    return this.request(`/api/loans/customer/${customerId}`, {
      method: "GET",
    });
  }

  async getAllCustomers(page = 1, limit = 100) {
    const params = new URLSearchParams({
      page: page.toString(),
      limit: limit.toString(),
    });
    return this.request(`/api/customers/?${params}`);
  }

  // Gold Loan APIs
<<<<<<< HEAD
  async createGoldLoan(loanData) {
=======
 async createGoldLoan(loanData) {
>>>>>>> fa6b0c0b
    return this.request("/api/gold-loans/", {
      method: "POST",
      body: {
        customer: loanData.customerId,
        items: loanData.items.map(item => ({
          name: item.name || "Gold Item",
          weightGram: parseFloat(item.weightGram),
          amountPaise: Math.round(parseFloat(item.amountPaise) * 100),
          purityK: parseInt(item.purityK),
          images: item.images || [],
        })),
        interestRateMonthlyPct: parseFloat(loanData.interestRate),
        principalPaise: Math.round(parseFloat(loanData.totalAmount) * 100),
        startDate: loanData.date,
        dueDate: this.calculateDueDate(loanData.date, loanData.durationMonths),
        status: "ACTIVE",
      },
    });
  }
async getPaymentHistory(filters = {}) {
    const params = new URLSearchParams();
    
    if (filters.page) params.append('page', filters.page.toString());
    if (filters.limit) params.append('limit', filters.limit.toString());
    if (filters.customer) params.append('customer', filters.customer);
    if (filters.month) params.append('month', filters.month.toString());
    if (filters.year) params.append('year', filters.year.toString());

<<<<<<< HEAD
=======
    const queryString = params.toString();
    return this.request(`/api/gold-loans/payments/history${queryString ? '?' + queryString : ''}`);
  }
async getDashboardStats() {
    return this.request('/api/gold-loans/analytics/dashboard');
  }
>>>>>>> fa6b0c0b
  // NEW: Get gold loan interest summary with current market value
  async getGoldLoanInterestSummary(loanId) {
    return this.request(`/api/gold-loans/${loanId}/interest-summary`);
  }
<<<<<<< HEAD

=======
  async getAllTransactions() {
    return this.request(`/api/transactions`);
  }
>>>>>>> fa6b0c0b
  // NEW: Get gold loan payment history
  async getGoldLoanPaymentHistory(loanId) {
    return this.request(`/api/gold-loans/${loanId}/payment-history`);
  }

  // Enhanced payment methods
  async makeGoldLoanPayment(loanId, paymentData) {
    return this.request(`/api/gold-loans/${loanId}/payments`, {
      method: "POST",
      body: {
        principalPaise: Math.round(parseFloat(paymentData.principal || 0) * 100),
        interestPaise: Math.round(parseFloat(paymentData.interest || 0) * 100),
        forMonth: paymentData.forMonth || this.getCurrentMonth(),
        photos: paymentData.photos || [],
        notes: paymentData.notes || '',
      },
    });
  }

  // Enhanced interest-only payment
  async makeGoldLoanInterestPayment(loanId, interestAmount, notes = '') {
    return this.request(`/api/gold-loans/${loanId}/interest-payment`, {
      method: "POST",
      body: {
        interestPaise: Math.round(parseFloat(interestAmount) * 100),
        notes: notes,
        forMonth: this.getCurrentMonth(),
      },
    });
  }

  // NEW: Process gold loan repayment with item returns
  async processGoldLoanRepayment(repaymentData) {
    return this.request(`/api/gold-loans/${repaymentData.loanId}/repayment`, {
      method: "POST",
      body: {
        returnedItemIds: repaymentData.returnedItems || [],
        cashPaymentPaise: Math.round((repaymentData.cashPayment || 0) * 100),
        summary: repaymentData.summary,
        notes: 'Partial/Full loan repayment with item returns',
      },
    });
  }

  // Complete gold loan (customer returns all money, gets all gold back)
  async completeGoldLoan(loanId, completionData = {}) {
    return this.request(`/api/gold-loans/${loanId}/complete`, {
      method: "PUT",
      body: {
        finalPaymentPaise: Math.round((completionData.finalPayment || 0) * 100),
        photos: completionData.photos || [],
        notes: completionData.notes || 'Loan completed - all gold returned to customer',
      },
    });
  }

  // Add items to existing gold loan
  async addGoldLoanItems(loanId, items) {
    return this.request(`/api/gold-loans/${loanId}/items`, {
      method: "POST",
      body: {
        items: items.map(item => ({
          name: item.name || "Gold Item",
          weightGram: parseFloat(item.weightGram),
          amountPaise: Math.round(parseFloat(item.amount) * 100),
          purityK: parseInt(item.purityK),
          images: item.images || [],
        }))
      },
    });
  }

  // Update specific item
  async updateGoldLoanItem(loanId, itemId, itemData) {
    return this.request(`/api/gold-loans/${loanId}/items/${itemId}`, {
      method: "PUT",
      body: {
        name: itemData.name,
        weightGram: parseFloat(itemData.weightGram),
        amountPaise: Math.round(parseFloat(itemData.amount) * 100),
        purityK: parseInt(itemData.purityK),
        images: itemData.images || [],
      },
    });
  }

  // Remove specific item
  async removeGoldLoanItem(loanId, itemId) {
    return this.request(`/api/gold-loans/${loanId}/items/${itemId}`, {
      method: "DELETE",
    });
  }

  // Validate loan closure
  async validateGoldLoanClosure(loanId) {
    return this.request(`/api/gold-loans/${loanId}/validate-closure`);
  }

  // Get outstanding summary
  async getGoldLoanOutstanding(loanId) {
    return this.request(`/api/gold-loans/${loanId}/outstanding-summary`);
  }

  // Close gold loan
  async closeGoldLoan(loanId, closureData = {}) {
    return this.request(`/api/gold-loans/${loanId}/close`, {
      method: "PUT",
      body: {
        closureImages: closureData.photos || [],
        notes: closureData.notes || 'Loan closed',
      },
    });
  }

  // Return specific gold loan items
  async returnGoldLoanItems(loanId, itemIds, returnData = {}) {
    return this.request(`/api/gold-loans/${loanId}/return-items`, {
      method: "POST",
      body: {
        itemIds,
        returnImages: returnData.photos || [],
        notes: returnData.notes || '',
      },
    });
  }

  // Get loan details and reports
  async getGoldLoan(loanId) {
    return this.request(`/api/gold-loans/${loanId}`);
  }

  async getGoldLoanReport(loanId) {
    return this.request(`/api/gold-loans/${loanId}/report`);
  }

  async getAllGoldLoans(filters = {}) {
    const params = new URLSearchParams();
    
    if (filters.page) params.append('page', filters.page.toString());
    if (filters.limit) params.append('limit', filters.limit.toString());
    if (filters.status) params.append('status', filters.status);
    if (filters.customer) params.append('customer', filters.customer);

    const queryString = params.toString();
    return this.request(`/api/gold-loans${queryString ? '?' + queryString : ''}`);
  }

  async getCustomerGoldLoanSummary(customerId) {
    return this.request(`/api/gold-loans/customer/${customerId}/summary`);
  }

  // Payment history and analytics
  async getPaymentHistory(filters = {}) {
    const params = new URLSearchParams();
    
    if (filters.page) params.append('page', filters.page.toString());
    if (filters.limit) params.append('limit', filters.limit.toString());
    if (filters.customer) params.append('customer', filters.customer);
    if (filters.month) params.append('month', filters.month.toString());
    if (filters.year) params.append('year', filters.year.toString());

    const queryString = params.toString();
    return this.request(`/api/gold-loans/payments/history${queryString ? '?' + queryString : ''}`);
  }

  async getPendingInterest() {
    return this.request('/api/gold-loans/analytics/pending-interest');
  }

  async getDashboardStats() {
    return this.request('/api/gold-loans/analytics/dashboard');
  }

  // Metal Sale APIs
  async createMetalSale(saleData) {
    return this.request("/api/metal-sales/", {
      method: "POST",
      body: {
        customer: saleData.customerId,
        metal: saleData.metal.toUpperCase(),
        weightGram: parseFloat(saleData.weight),
        amountPaise: Math.round(parseFloat(saleData.amount) * 100),
        ratePerGramPaise: Math.round(parseFloat(saleData.rate) * 100),
        purityK: parseInt(saleData.purity),
        date: saleData.date,
      },
    });
  }

  // Regular Loan APIs
  async createLoan(loanData, direction) {
    return this.request("/api/loans/", {
      method: "POST",
      body: {
        items: loanData.items || [],
        customer: loanData.customerId,
        principalPaise: Math.round(parseFloat(loanData.amount) * 100),
        interestRateMonthlyPct: parseFloat(loanData.interestRate),
        startDate: loanData.date,
        dueDate: this.calculateDueDate(loanData.date, loanData.durationMonths),
        status: "ACTIVE",
<<<<<<< HEAD
        direction: direction,
=======
        direction: direction, // -1 for given, 1 for taken
>>>>>>> fa6b0c0b
        note: loanData.description,
      },
    });
  }

  async makeLoanInterestPayment(loanId, interestAmount) {
    return this.request(`/api/loans/${loanId}/interest-payment`, {
      method: "POST",
      body: {
        interestPaise: Math.round(parseFloat(interestAmount) * 100),
        forMonth: this.getCurrentMonth(),
      },
    });
  }

  async makeLoanPayment(loanId, paymentData) {
    return this.request(`/api/loans/${loanId}/payments`, {
      method: "POST",
      body: {
        principalPaise: Math.round(parseFloat(paymentData.principal || 0) * 100),
        interestPaise: Math.round(parseFloat(paymentData.interest || 0) * 100),
        photos: paymentData.photos || [],
        notes: paymentData.notes || '',
      },
    });
  }

  // Udhari APIs
  async giveUdhari(udhariData) {
    return this.request("/api/udhari/give", {
      method: "POST",
      body: {
        customer: udhariData.customerId,
        principalPaise: Math.round(parseFloat(udhariData.amount) * 100),
        note: udhariData.description,
        totalInstallments: parseInt(udhariData.installments || 1),
      },
    });
  }

  async receiveUdhariPayment(paymentData) {
    return this.request("/api/udhari/receive", {
      method: "POST",
      body: {
        customer: paymentData.customerId,
        principalPaise: Math.round(parseFloat(paymentData.amount) * 100),
        sourceRef: paymentData.udhariId,
        note: paymentData.description,
        installmentNumber: parseInt(paymentData.installmentNumber || 1),
      },
    });
  }

  // Gold Purchase APIs
  async createGoldPurchase(purchaseData) {
    return this.request("/api/gold-purchases/", {
      method: "POST",
      body: {
        partyName: purchaseData.partyName,
        items: [
          {
            name: purchaseData.description || "Gold Item",
            weightGram: parseFloat(purchaseData.goldWeight),
            amountPaise: Math.round(parseFloat(purchaseData.amount) * 100),
            purityK: parseInt(purchaseData.goldType.replace("K", "")),
            metal: purchaseData.metal.toUpperCase(),
          },
        ],
        totalPaise: Math.round(parseFloat(purchaseData.amount) * 100),
        date: purchaseData.date,
      },
    });
  }

  // Utility methods
  calculateDueDate(startDate, durationMonths) {
    const date = new Date(startDate);
    date.setMonth(date.getMonth() + parseInt(durationMonths));
    return date.toISOString();
  }

  getCurrentMonth() {
    const now = new Date();
    return `${now.getFullYear()}-${String(now.getMonth() + 1).padStart(2, '0')}`;
  }

  // Convert paise to rupees
  paiseToRupees(paise) {
    return paise / 100;
  }

  // Convert rupees to paise
  rupeesToPaise(rupees) {
    return Math.round(parseFloat(rupees) * 100);
  }
}

// Create instance and export both default and named export
const apiService = new ApiService();

// Export both ways to support different import styles
export default apiService;
export { apiService as ApiService };<|MERGE_RESOLUTION|>--- conflicted
+++ resolved
@@ -36,22 +36,12 @@
     }
   }
 
-  // Enhanced customer search with better parameter handling
+  // Enhanced customer search
   async searchCustomers(search = "", page = 1, limit = 50, status = "active") {
     const cleanSearch = search ? search.trim() : "";
-
-    console.log("Searching customers with params:", {
-      search: cleanSearch,
-      page,
-      limit,
-      status,
-    });
-
     const params = new URLSearchParams();
 
-    if (cleanSearch) {
-      params.append("search", cleanSearch);
-    }
+    if (cleanSearch) params.append("search", cleanSearch);
     params.append("page", page.toString());
     params.append("limit", limit.toString());
     params.append("status", status);
@@ -59,61 +49,36 @@
     const queryString = params.toString();
     const endpoint = `/api/customers${queryString ? "?" + queryString : ""}`;
 
-    console.log("Final endpoint:", endpoint);
-
     try {
       const response = await this.request(endpoint);
 
-      // If API doesn't support search properly, implement client-side filtering
       if (response.success && cleanSearch && response.data?.customers) {
         const customers = response.data.customers;
-
         const filtered = customers.filter((customer) => {
           const searchLower = cleanSearch.toLowerCase();
-
-          if (customer.name && customer.name.toLowerCase().includes(searchLower)) {
-            return true;
-          }
-          if (customer.phone && customer.phone.toLowerCase().includes(searchLower)) {
-            return true;
-          }
-          if (customer.email && customer.email.toLowerCase().includes(searchLower)) {
-            return true;
-          }
-          if (customer.address) {
-            const address = customer.address;
-            const addressFields = [
-              address.street,
-              address.city,
-              address.state,
-              address.pincode?.toString(),
-            ].filter(Boolean);
-
-            return addressFields.some((field) =>
-              field.toLowerCase().includes(searchLower)
-            );
-          }
-          if (customer.city && customer.city.toLowerCase().includes(searchLower)) {
-            return true;
-          }
-          if (customer.state && customer.state.toLowerCase().includes(searchLower)) {
-            return true;
-          }
-          if (customer.adhaarNumber && customer.adhaarNumber.toString().includes(searchLower)) {
-            return true;
-          }
-
-          return false;
+          return (
+            (customer.name &&
+              customer.name.toLowerCase().includes(searchLower)) ||
+            (customer.phone &&
+              customer.phone.toLowerCase().includes(searchLower)) ||
+            (customer.email &&
+              customer.email.toLowerCase().includes(searchLower)) ||
+            (customer.address &&
+              [customer.address.street, customer.address.city, customer.address.state, customer.address.pincode?.toString()]
+                .filter(Boolean)
+                .some((field) => field.toLowerCase().includes(searchLower))) ||
+            (customer.city &&
+              customer.city.toLowerCase().includes(searchLower)) ||
+            (customer.state &&
+              customer.state.toLowerCase().includes(searchLower)) ||
+            (customer.adhaarNumber &&
+              customer.adhaarNumber.toString().includes(searchLower))
+          );
         });
-
-        console.log(`Client-side filtered: ${filtered.length} from ${customers.length} customers`);
 
         return {
           ...response,
-          data: {
-            ...response.data,
-            customers: filtered,
-          },
+          data: { ...response.data, customers: filtered },
         };
       }
 
@@ -126,7 +91,6 @@
 
   // Customer APIs
   async createCustomer(customerData) {
-    console.log("Creating customer:", customerData);
     return this.request("/api/customers/", {
       method: "POST",
       body: {
@@ -151,15 +115,11 @@
   }
 
   async getGoldLoansByCustomer(customerId) {
-    return this.request(`/api/gold-loans/customer/${customerId}`, {
-      method: "GET",
-    });
+    return this.request(`/api/gold-loans/customer/${customerId}`);
   }
 
   async getLoansByCustomer(customerId) {
-    return this.request(`/api/loans/customer/${customerId}`, {
-      method: "GET",
-    });
+    return this.request(`/api/loans/customer/${customerId}`);
   }
 
   async getAllCustomers(page = 1, limit = 100) {
@@ -171,16 +131,12 @@
   }
 
   // Gold Loan APIs
-<<<<<<< HEAD
   async createGoldLoan(loanData) {
-=======
- async createGoldLoan(loanData) {
->>>>>>> fa6b0c0b
     return this.request("/api/gold-loans/", {
       method: "POST",
       body: {
         customer: loanData.customerId,
-        items: loanData.items.map(item => ({
+        items: loanData.items.map((item) => ({
           name: item.name || "Gold Item",
           weightGram: parseFloat(item.weightGram),
           amountPaise: Math.round(parseFloat(item.amountPaise) * 100),
@@ -195,41 +151,36 @@
       },
     });
   }
-async getPaymentHistory(filters = {}) {
+
+  async getPaymentHistory(filters = {}) {
     const params = new URLSearchParams();
-    
-    if (filters.page) params.append('page', filters.page.toString());
-    if (filters.limit) params.append('limit', filters.limit.toString());
-    if (filters.customer) params.append('customer', filters.customer);
-    if (filters.month) params.append('month', filters.month.toString());
-    if (filters.year) params.append('year', filters.year.toString());
-
-<<<<<<< HEAD
-=======
+    if (filters.page) params.append("page", filters.page.toString());
+    if (filters.limit) params.append("limit", filters.limit.toString());
+    if (filters.customer) params.append("customer", filters.customer);
+    if (filters.month) params.append("month", filters.month.toString());
+    if (filters.year) params.append("year", filters.year.toString());
     const queryString = params.toString();
-    return this.request(`/api/gold-loans/payments/history${queryString ? '?' + queryString : ''}`);
-  }
-async getDashboardStats() {
-    return this.request('/api/gold-loans/analytics/dashboard');
-  }
->>>>>>> fa6b0c0b
-  // NEW: Get gold loan interest summary with current market value
+    return this.request(
+      `/api/gold-loans/payments/history${queryString ? "?" + queryString : ""}`
+    );
+  }
+
+  async getDashboardStats() {
+    return this.request("/api/gold-loans/analytics/dashboard");
+  }
+
   async getGoldLoanInterestSummary(loanId) {
     return this.request(`/api/gold-loans/${loanId}/interest-summary`);
   }
-<<<<<<< HEAD
-
-=======
+
   async getAllTransactions() {
     return this.request(`/api/transactions`);
   }
->>>>>>> fa6b0c0b
-  // NEW: Get gold loan payment history
+
   async getGoldLoanPaymentHistory(loanId) {
     return this.request(`/api/gold-loans/${loanId}/payment-history`);
   }
 
-  // Enhanced payment methods
   async makeGoldLoanPayment(loanId, paymentData) {
     return this.request(`/api/gold-loans/${loanId}/payments`, {
       method: "POST",
@@ -238,13 +189,12 @@
         interestPaise: Math.round(parseFloat(paymentData.interest || 0) * 100),
         forMonth: paymentData.forMonth || this.getCurrentMonth(),
         photos: paymentData.photos || [],
-        notes: paymentData.notes || '',
-      },
-    });
-  }
-
-  // Enhanced interest-only payment
-  async makeGoldLoanInterestPayment(loanId, interestAmount, notes = '') {
+        notes: paymentData.notes || "",
+      },
+    });
+  }
+
+  async makeGoldLoanInterestPayment(loanId, interestAmount, notes = "") {
     return this.request(`/api/gold-loans/${loanId}/interest-payment`, {
       method: "POST",
       body: {
@@ -255,48 +205,53 @@
     });
   }
 
-  // NEW: Process gold loan repayment with item returns
   async processGoldLoanRepayment(repaymentData) {
-    return this.request(`/api/gold-loans/${repaymentData.loanId}/repayment`, {
-      method: "POST",
-      body: {
-        returnedItemIds: repaymentData.returnedItems || [],
-        cashPaymentPaise: Math.round((repaymentData.cashPayment || 0) * 100),
-        summary: repaymentData.summary,
-        notes: 'Partial/Full loan repayment with item returns',
-      },
-    });
-  }
-
-  // Complete gold loan (customer returns all money, gets all gold back)
+    return this.request(
+      `/api/gold-loans/${repaymentData.loanId}/repayment`,
+      {
+        method: "POST",
+        body: {
+          returnedItemIds: repaymentData.returnedItems || [],
+          cashPaymentPaise: Math.round(
+            (repaymentData.cashPayment || 0) * 100
+          ),
+          summary: repaymentData.summary,
+          notes: "Partial/Full loan repayment with item returns",
+        },
+      }
+    );
+  }
+
   async completeGoldLoan(loanId, completionData = {}) {
     return this.request(`/api/gold-loans/${loanId}/complete`, {
       method: "PUT",
       body: {
-        finalPaymentPaise: Math.round((completionData.finalPayment || 0) * 100),
+        finalPaymentPaise: Math.round(
+          (completionData.finalPayment || 0) * 100
+        ),
         photos: completionData.photos || [],
-        notes: completionData.notes || 'Loan completed - all gold returned to customer',
-      },
-    });
-  }
-
-  // Add items to existing gold loan
+        notes:
+          completionData.notes ||
+          "Loan completed - all gold returned to customer",
+      },
+    });
+  }
+
   async addGoldLoanItems(loanId, items) {
     return this.request(`/api/gold-loans/${loanId}/items`, {
       method: "POST",
       body: {
-        items: items.map(item => ({
+        items: items.map((item) => ({
           name: item.name || "Gold Item",
           weightGram: parseFloat(item.weightGram),
           amountPaise: Math.round(parseFloat(item.amount) * 100),
           purityK: parseInt(item.purityK),
           images: item.images || [],
-        }))
-      },
-    });
-  }
-
-  // Update specific item
+        })),
+      },
+    });
+  }
+
   async updateGoldLoanItem(loanId, itemId, itemData) {
     return this.request(`/api/gold-loans/${loanId}/items/${itemId}`, {
       method: "PUT",
@@ -310,47 +265,41 @@
     });
   }
 
-  // Remove specific item
   async removeGoldLoanItem(loanId, itemId) {
     return this.request(`/api/gold-loans/${loanId}/items/${itemId}`, {
       method: "DELETE",
     });
   }
 
-  // Validate loan closure
   async validateGoldLoanClosure(loanId) {
     return this.request(`/api/gold-loans/${loanId}/validate-closure`);
   }
 
-  // Get outstanding summary
   async getGoldLoanOutstanding(loanId) {
     return this.request(`/api/gold-loans/${loanId}/outstanding-summary`);
   }
 
-  // Close gold loan
   async closeGoldLoan(loanId, closureData = {}) {
     return this.request(`/api/gold-loans/${loanId}/close`, {
       method: "PUT",
       body: {
         closureImages: closureData.photos || [],
-        notes: closureData.notes || 'Loan closed',
-      },
-    });
-  }
-
-  // Return specific gold loan items
+        notes: closureData.notes || "Loan closed",
+      },
+    });
+  }
+
   async returnGoldLoanItems(loanId, itemIds, returnData = {}) {
     return this.request(`/api/gold-loans/${loanId}/return-items`, {
       method: "POST",
       body: {
         itemIds,
         returnImages: returnData.photos || [],
-        notes: returnData.notes || '',
-      },
-    });
-  }
-
-  // Get loan details and reports
+        notes: returnData.notes || "",
+      },
+    });
+  }
+
   async getGoldLoan(loanId) {
     return this.request(`/api/gold-loans/${loanId}`);
   }
@@ -361,40 +310,22 @@
 
   async getAllGoldLoans(filters = {}) {
     const params = new URLSearchParams();
-    
-    if (filters.page) params.append('page', filters.page.toString());
-    if (filters.limit) params.append('limit', filters.limit.toString());
-    if (filters.status) params.append('status', filters.status);
-    if (filters.customer) params.append('customer', filters.customer);
-
+    if (filters.page) params.append("page", filters.page.toString());
+    if (filters.limit) params.append("limit", filters.limit.toString());
+    if (filters.status) params.append("status", filters.status);
+    if (filters.customer) params.append("customer", filters.customer);
     const queryString = params.toString();
-    return this.request(`/api/gold-loans${queryString ? '?' + queryString : ''}`);
+    return this.request(
+      `/api/gold-loans${queryString ? "?" + queryString : ""}`
+    );
   }
 
   async getCustomerGoldLoanSummary(customerId) {
     return this.request(`/api/gold-loans/customer/${customerId}/summary`);
   }
 
-  // Payment history and analytics
-  async getPaymentHistory(filters = {}) {
-    const params = new URLSearchParams();
-    
-    if (filters.page) params.append('page', filters.page.toString());
-    if (filters.limit) params.append('limit', filters.limit.toString());
-    if (filters.customer) params.append('customer', filters.customer);
-    if (filters.month) params.append('month', filters.month.toString());
-    if (filters.year) params.append('year', filters.year.toString());
-
-    const queryString = params.toString();
-    return this.request(`/api/gold-loans/payments/history${queryString ? '?' + queryString : ''}`);
-  }
-
   async getPendingInterest() {
-    return this.request('/api/gold-loans/analytics/pending-interest');
-  }
-
-  async getDashboardStats() {
-    return this.request('/api/gold-loans/analytics/dashboard');
+    return this.request("/api/gold-loans/analytics/pending-interest");
   }
 
   // Metal Sale APIs
@@ -425,11 +356,7 @@
         startDate: loanData.date,
         dueDate: this.calculateDueDate(loanData.date, loanData.durationMonths),
         status: "ACTIVE",
-<<<<<<< HEAD
-        direction: direction,
-=======
         direction: direction, // -1 for given, 1 for taken
->>>>>>> fa6b0c0b
         note: loanData.description,
       },
     });
@@ -452,7 +379,7 @@
         principalPaise: Math.round(parseFloat(paymentData.principal || 0) * 100),
         interestPaise: Math.round(parseFloat(paymentData.interest || 0) * 100),
         photos: paymentData.photos || [],
-        notes: paymentData.notes || '',
+        notes: paymentData.notes || "",
       },
     });
   }
@@ -513,23 +440,18 @@
 
   getCurrentMonth() {
     const now = new Date();
-    return `${now.getFullYear()}-${String(now.getMonth() + 1).padStart(2, '0')}`;
-  }
-
-  // Convert paise to rupees
+    return `${now.getFullYear()}-${String(now.getMonth() + 1).padStart(2, "0")}`;
+  }
+
   paiseToRupees(paise) {
     return paise / 100;
   }
 
-  // Convert rupees to paise
   rupeesToPaise(rupees) {
     return Math.round(parseFloat(rupees) * 100);
   }
 }
 
-// Create instance and export both default and named export
 const apiService = new ApiService();
-
-// Export both ways to support different import styles
 export default apiService;
 export { apiService as ApiService };