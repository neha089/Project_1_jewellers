--- conflicted
+++ resolved
@@ -9,12 +9,9 @@
 import PhotoUpload from "./PhotoUpload";
 import InterestSummaryCard from "./InterestSummaryCard";
 import GoldLoanRepayment from "./GoldLoanRepayment";
+import UdhariSelector from "./UdhariSelector";
 import UdhariTransactionForm from "./UdhariTransactionForm";
-<<<<<<< HEAD
-import MetalTransactionItems from "./MetalTransactionItems";
-=======
 import MetalItemsManager from "./MetalItemsManager";
->>>>>>> 51962884
 
 const TransactionForm = ({
   selectedCustomer,
@@ -64,24 +61,9 @@
     supplierPhone: "",
     supplierAddress: "",
     supplierGST: "",
-<<<<<<< HEAD
-    // Metal transaction items - using the new component
-    metalItems: [],
-    items: [
-      {
-        id: Date.now(),
-        name: "",
-        weight: "",
-        amount: "",
-        purity: "22",
-        images: [],
-      },
-    ],
-=======
     advanceAmount: "0",
     paymentMode: "CASH",
     billNumber: "",
->>>>>>> 51962884
     // For loan repayment
     repaymentType: "partial", // "partial" or "full"
     principalAmount: "",
@@ -126,14 +108,6 @@
     }
   }, [transactionData.selectedLoanId, selectedCategory?.id]);
 
-<<<<<<< HEAD
-  // Auto-calculate total amount for metal sales using MetalTransactionItems
-  useEffect(() => {
-    if ((selectedCategory?.id === "gold-sell" || selectedCategory?.id === "silver-sell") && 
-        transactionData.metalItems && transactionData.metalItems.length > 0) {
-      const totalAmount = transactionData.metalItems.reduce((sum, item) => {
-        return sum + (parseFloat(item.itemValue) || 0);
-=======
   // Auto-calculate total amount for metal transactions with individual items
   useEffect(() => {
     if ((selectedCategory?.id.includes("gold-sell") || selectedCategory?.id.includes("silver-sell")) && 
@@ -150,7 +124,6 @@
         const itemTotal = baseAmount + wastageAmount + makingCharges + taxAmount;
         
         return sum + itemTotal;
->>>>>>> 51962884
       }, 0);
       
       setTransactionData(prev => ({
@@ -158,11 +131,7 @@
         amount: totalAmount.toFixed(2)
       }));
     }
-<<<<<<< HEAD
-  }, [transactionData.metalItems, selectedCategory?.id]);
-=======
   }, [transactionData.items, selectedCategory?.id]);
->>>>>>> 51962884
 
   const fetchCurrentMetalPrices = async () => {
     try {
@@ -306,22 +275,6 @@
 
   const updateTransactionData = (updates) => {
     setTransactionData(prev => ({ ...prev, ...updates }));
-  };
-
-  // Handle metal items changes from MetalTransactionItems component
-  const handleMetalItemsChange = (items) => {
-    setTransactionData(prev => ({ ...prev, metalItems: items }));
-    
-    // Clear related errors when items change
-    const newErrors = { ...errors };
-    delete newErrors.metalItems;
-    // Clear individual item errors
-    Object.keys(newErrors).forEach(key => {
-      if (key.startsWith('item_')) {
-        delete newErrors[key];
-      }
-    });
-    setErrors(newErrors);
   };
 
   const validateForm = () => {
@@ -365,30 +318,6 @@
           }
         });
       }
-<<<<<<< HEAD
-    } else if (selectedCategory?.id === "gold-sell" || selectedCategory?.id === "silver-sell") {
-      // Validate metal transaction items
-      if (transactionData.metalItems.length === 0) {
-        newErrors.metalItems = "At least one item is required";
-      } else {
-        transactionData.metalItems.forEach((item, index) => {
-          if (!item.name.trim()) {
-            newErrors[`item_${index}_name`] = "Item name is required";
-          }
-          if (!item.weight.trim() || parseFloat(item.weight) <= 0) {
-            newErrors[`item_${index}_weight`] = "Valid weight is required";
-          }
-          if (!item.itemValue.trim() || parseFloat(item.itemValue) <= 0) {
-            newErrors[`item_${index}_itemValue`] = "Valid item value is required";
-          }
-        });
-      }
-    } else if (selectedCategory?.id === "loan-repayment") {
-      // Validate loan repayment
-      if (transactionData.repaymentType === "partial" && 
-          (!transactionData.amount.trim() || parseFloat(transactionData.amount) <= 0)) {
-        newErrors.amount = "Valid amount is required for partial repayment";
-=======
     } else 
     if (selectedCategory?.id === "loan-repayment") {
       if (transactionData.repaymentType === "full") {
@@ -412,7 +341,6 @@
         if (amount <= 0) {
           newErrors.amount = "Valid amount is required for partial repayment";
         }
->>>>>>> 51962884
       }
     }
      else if (!selectedCategory?.id.includes("gold-loan-repayment") && !isMetalBuySell) {
@@ -422,15 +350,6 @@
       }
     }
 
-<<<<<<< HEAD
-    // Validation for gold/silver transactions (non-metal-items based)
-    const isMetalTransaction = selectedCategory?.id.includes("gold") || selectedCategory?.id.includes("silver");
-    if (isMetalTransaction && selectedCategory?.id !== "gold-loan" && selectedCategory?.id !== "gold-sell" && selectedCategory?.id !== "silver-sell" && !transactionData.goldWeight.trim()) {
-      newErrors.goldWeight = "Weight is required";
-    }
-
-=======
->>>>>>> 51962884
     const isInterestPayment = selectedCategory?.id.includes("interest-received");
     const isRepayment = selectedCategory?.id.includes("repayment");
     if ((isInterestPayment || isRepayment) && !transactionData.selectedLoanId) {
@@ -478,24 +397,6 @@
           break;
 
         case "gold-sell":
-<<<<<<< HEAD
-          response = await ApiService.createGoldSale({
-            customerId: selectedCustomer._id,
-            items: transactionData.metalItems.map(item => ({
-              name: item.name,
-              description: item.description,
-              weight: parseFloat(item.weight),
-              purity: item.purity,
-              makingCharges: parseFloat(item.makingCharges || 0),
-              itemValue: parseFloat(item.itemValue),
-              photos: item.photos || []
-            })),
-            totalAmount: parseFloat(transactionData.amount),
-            paymentMode: transactionData.paymentMode,
-            billNumber: transactionData.billNumber,
-            description: transactionData.description,
-            photos: transactionData.photos
-=======
         case "gold-purchase":
           response = await ApiService.createGoldTransaction({
             transactionType: selectedCategory.id === "gold-sell" ? "SELL" : "BUY",
@@ -518,29 +419,10 @@
             notes: transactionData.description,
             billNumber: transactionData.billNumber,
             fetchCurrentRates: true
->>>>>>> 51962884
           });
           break;
 
         case "silver-sell":
-<<<<<<< HEAD
-          response = await ApiService.createSilverSale({
-            customerId: selectedCustomer._id,
-            items: transactionData.metalItems.map(item => ({
-              name: item.name,
-              description: item.description,
-              weight: parseFloat(item.weight),
-              purity: item.purity,
-              makingCharges: parseFloat(item.makingCharges || 0),
-              itemValue: parseFloat(item.itemValue),
-              photos: item.photos || []
-            })),
-            totalAmount: parseFloat(transactionData.amount),
-            paymentMode: transactionData.paymentMode,
-            billNumber: transactionData.billNumber,
-            description: transactionData.description,
-            photos: transactionData.photos
-=======
         case "silver-purchase":
           response = await ApiService.createSilverTransaction({
             transactionType: selectedCategory.id === "silver-sell" ? "SELL" : "BUY",
@@ -563,7 +445,6 @@
             notes: transactionData.description,
             billNumber: transactionData.billNumber,
             fetchCurrentRates: true
->>>>>>> 51962884
           });
           break;
 
@@ -664,14 +545,9 @@
   const isGoldLoan = selectedCategory?.id === "gold-loan";
   const isGoldLoanRepayment = selectedCategory?.id === "gold-loan-repayment";
   const isLoanRepayment = selectedCategory?.id === "loan-repayment";
-<<<<<<< HEAD
-  const isMetalSale = selectedCategory?.id === "gold-sell" || selectedCategory?.id === "silver-sell";
-  const isMetalPurchase = selectedCategory?.id === "gold-purchase" || selectedCategory?.id === "silver-purchase";
-=======
   const isMetalTransaction = selectedCategory?.id.includes("gold") || selectedCategory?.id.includes("silver");
   const isMetalBuySell = (selectedCategory?.id.includes("gold-sell") || selectedCategory?.id.includes("gold-purchase") || 
                          selectedCategory?.id.includes("silver-sell") || selectedCategory?.id.includes("silver-purchase"));
->>>>>>> 51962884
 
   return (
     <div className="w-full px-3 sm:px-4 lg:px-6 xl:px-8">
@@ -886,63 +762,8 @@
                 </div>
               )}
 
-<<<<<<< HEAD
-              {/* Metal Transaction Items - for Gold/Silver Sales */}
-              {isMetalSale && (
-                <div className={`${selectedCategory?.id.includes("gold") ? "bg-yellow-50" : "bg-gray-50"} p-4 sm:p-5 rounded-lg sm:rounded-xl`}>
-                  <MetalTransactionItems
-                    items={transactionData.metalItems}
-                    onItemsChange={handleMetalItemsChange}
-                    metalType={selectedCategory?.id.includes("gold") ? "Gold" : "Silver"}
-                    errors={errors}
-                    loading={loading}
-                    transactionType="SELL"
-                  />
-                  
-                  {/* Payment Mode and Bill Number for Metal Sales */}
-                  <div className="grid grid-cols-1 sm:grid-cols-2 gap-4 mt-6 pt-6 border-t border-gray-200">
-                    <div>
-                      <label className="block text-sm font-medium text-gray-700 mb-2">
-                        Payment Mode
-                      </label>
-                      <select
-                        name="paymentMode"
-                        value={transactionData.paymentMode}
-                        onChange={handleDataChange}
-                        className="w-full px-3 py-2 border border-gray-300 rounded-lg focus:outline-none focus:ring-2 focus:ring-blue-500 focus:border-blue-500 text-sm"
-                        disabled={loading}
-                      >
-                        <option value="CASH">Cash</option>
-                        <option value="UPI">UPI</option>
-                        <option value="BANK_TRANSFER">Bank Transfer</option>
-                        <option value="CARD">Card</option>
-                        <option value="CHEQUE">Cheque</option>
-                      </select>
-                    </div>
-                    <div>
-                      <label className="block text-sm font-medium text-gray-700 mb-2">
-                        Bill Number
-                      </label>
-                      <input
-                        type="text"
-                        name="billNumber"
-                        value={transactionData.billNumber}
-                        onChange={handleDataChange}
-                        className="w-full px-3 py-2 border border-gray-300 rounded-lg focus:outline-none focus:ring-2 focus:ring-blue-500 focus:border-blue-500 text-sm"
-                        placeholder="Optional bill number"
-                        disabled={loading}
-                      />
-                    </div>
-                  </div>
-                </div>
-              )}
-
-              {/* Regular Amount Field for Non-Gold-Loan Transactions */}
-              {!isGoldLoan && !isGoldLoanRepayment && !isMetalSale && (transactionData.repaymentType !== "full" || !isLoanRepayment) && (
-=======
               {/* Regular Amount Field for Non-Metal-Item Transactions */}
               {!isGoldLoan && !isGoldLoanRepayment && !isMetalBuySell && (transactionData.repaymentType !== "full" || !isLoanRepayment) && (
->>>>>>> 51962884
                 <div className="grid grid-cols-1 lg:grid-cols-2 gap-4 sm:gap-6">
                   <AmountField
                     amount={transactionData.amount}
@@ -954,37 +775,6 @@
                 </div>
               )}
 
-<<<<<<< HEAD
-              {/* Amount Display for Metal Sales (Read-only) */}
-              {isMetalSale && transactionData.metalItems && transactionData.metalItems.length > 0 && (
-                <div className="bg-blue-50 p-4 sm:p-5 rounded-lg sm:rounded-xl">
-                  <div className="grid grid-cols-1 lg:grid-cols-2 gap-4 sm:gap-6">
-                    <div>
-                      <label className="block text-sm font-medium text-gray-700 mb-2">
-                        Total Amount (₹) *
-                      </label>
-                      <input
-                        type="text"
-                        value={transactionData.amount}
-                        className="w-full px-3 py-2 sm:px-4 sm:py-3 border border-gray-300 rounded-lg bg-gray-100 text-gray-600 text-sm sm:text-base font-medium"
-                        disabled={true}
-                        placeholder="Auto-calculated from items"
-                      />
-                      <p className="text-xs text-gray-500 mt-1">
-                        Total calculated from all items
-                      </p>
-                    </div>
-                    <div>
-                      <label className="block text-sm font-medium text-gray-700 mb-2">
-                        Transaction Date *
-                      </label>
-                      <input
-                        type="date"
-                        name="date"
-                        value={transactionData.date}
-                        onChange={handleDataChange}
-                        className="w-full px-3 py-2 sm:px-4 sm:py-3 border border-gray-300 rounded-lg focus:outline-none focus:ring-2 focus:ring-blue-500 focus:border-blue-500 text-sm sm:text-base"
-=======
               {/* Advance Amount and Payment Details for Metal Transactions */}
               {isMetalBuySell && (
                 <div className="bg-blue-50 p-4 sm:p-5 rounded-lg sm:rounded-xl">
@@ -1035,43 +825,10 @@
                         onChange={handleDataChange}
                         className="w-full px-3 py-2 border border-gray-300 rounded-lg focus:outline-none focus:ring-2 focus:ring-blue-500 focus:border-blue-500 text-sm"
                         placeholder="Optional"
->>>>>>> 51962884
                         disabled={loading}
                       />
                     </div>
                   </div>
-<<<<<<< HEAD
-                </div>
-              )}
-
-              {/* Gold Transaction Fields - for non-sale transactions */}
-              {selectedCategory?.id.includes("gold") && !isGoldLoan && !isGoldLoanRepayment && !isMetalSale && (
-                <div className="bg-yellow-50 p-4 sm:p-5 rounded-lg sm:rounded-xl">
-                  <GoldTransactionFields
-                    transactionData={transactionData}
-                    errors={errors}
-                    loading={loading}
-                    onChange={handleDataChange}
-                    metalType="Gold"
-                    currentGoldPrice={currentGoldPrice}
-                    showRateField={false}
-                  />
-                </div>
-              )}
-
-              {/* Silver Transaction Fields - for non-sale transactions */}
-              {selectedCategory?.id.includes("silver") && !isGoldLoan && !isGoldLoanRepayment && !isMetalSale && (
-                <div className="bg-gray-50 p-4 sm:p-5 rounded-lg sm:rounded-xl">
-                  <GoldTransactionFields
-                    transactionData={transactionData}
-                    errors={errors}
-                    loading={loading}
-                    onChange={handleDataChange}
-                    metalType="Silver"
-                    currentGoldPrice={currentGoldPrice}
-                    showRateField={false}
-                  />
-=======
 
                   {/* Transaction Summary */}
                   {transactionData.items.length > 0 && (
@@ -1105,7 +862,6 @@
                       </div>
                     </div>
                   )}
->>>>>>> 51962884
                 </div>
               )}
 
@@ -1136,14 +892,9 @@
                 />
               </div>
 
-<<<<<<< HEAD
-              {/* Photo Upload - for non-metal-sales (since MetalTransactionItems handles photos for sales) */}
-              {((selectedCategory?.id.includes("gold") || selectedCategory?.id.includes("silver") || selectedCategory?.id.includes("loan")) && !isGoldLoanRepayment && !isMetalSale) && (
-=======
               {/* Photo Upload - Only for non-metal-item transactions */}
               {(selectedCategory?.id.includes("gold") || selectedCategory?.id.includes("silver") || selectedCategory?.id.includes("loan")) && 
                !isGoldLoanRepayment && !isMetalBuySell && (
->>>>>>> 51962884
                 <div className="bg-green-50 p-4 sm:p-5 rounded-lg sm:rounded-xl">
                   <PhotoUpload
                     photos={transactionData.photos}
